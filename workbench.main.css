/**
 * Styles added by vscode-titlebar-less-macos extension
 * https://marketplace.visualstudio.com/items?itemName=lehni.vscode-titlebar-less-macos
 */

:root {
  --traffic-width: 78px;
  --traffic-height: 35px;
}

/* fullscreen is forced to remove the titlebar, so use .fullscreen as filter */

/* Make .activitybar wider to align with traffic lights */ 
.monaco-workbench.fullscreen .activitybar,
.monaco-workbench.fullscreen .activitybar .content {
  width: var(--traffic-width);
}

/* Move .activitybar .content down to not be covered by traffic lights */
.monaco-workbench.fullscreen .activitybar .content .monaco-action-bar.vertical {
  margin-top: var(--traffic-height); 
}

/* Move .sidebar title when .activitybar is hidden */
.monaco-workbench.fullscreen .activitybar[aria-hidden="true"] + .sidebar > .title {
  padding-left: var(--traffic-width);
}

/* Move first .tab when .sidebar is hidden... */
.monaco-workbench.fullscreen.nosidebar .tabs-container > .tab:first-child {
  margin-left: var(--traffic-width);
}

/* ...but when .activitybar is visible and .sidebar is hidden, don't move first .tab  */
.monaco-workbench.fullscreen .activitybar:not([aria-hidden="true"]) + .sidebar + .editor .tabs-container > .tab:first-child {
  margin-left: 0;
}

.monaco-workbench.fullscreen .activitybar .content .monaco-action-bar .action-label {
  width: auto;
  background-position: center;
}

.monaco-workbench.fullscreen .activitybar .content .monaco-action-bar .action-item::before {
  width: auto;
  right: 0;
}

.monaco-workbench.fullscreen .activitybar .content .monaco-action-bar .badge {
  width: 100%;
}

<<<<<<< HEAD
.monaco-workbench .activitybar .content .monaco-action-bar .badge .badge-content {
   right: 22px;
}

.monaco-workbench .activitybar {
  -webkit-app-region: drag; /* Allow dragging on the wider activitybar */
=======
/* Allow dragging on the .activitybar */
.monaco-workbench.fullscreen .activitybar {
  -webkit-app-region: drag;
>>>>>>> 5f1f1a6e
}

/* Still allow to click actions without dragging though */
.monaco-workbench.fullscreen .activitybar .content .monaco-action-bar {
  -webkit-app-region: no-drag;
}

 /* Allow dragging on .sidebar title */
 .monaco-workbench.fullscreen .sidebar .composite.title {
  -webkit-app-region: drag;
}

/* Still allow to click actions without dragging though */
.monaco-workbench.fullscreen .sidebar .title .title-actions .action-label {
  -webkit-app-region: no-drag;
}

/*
 * Support both .editor-group-container and .one-editor-silo .container for now.
 * See: https://github.com/Microsoft/vscode/commit/bd35d2e15bc2a88aa9ea857cbd6c407d5d225c1a
 * TODO: Remove .one-editor-silo in Fall 2018
 */

/* Allow dragging on empty space in tabs */
.monaco-workbench.fullscreen .part.editor .content .editor-group-container .title .tabs-container,
.monaco-workbench.fullscreen .part.editor .content .one-editor-silo .container .title .tabs-container {
  -webkit-app-region: drag;
}

/* Allow dragging tabs to re-order */
.monaco-workbench.fullscreen .part.editor .content .editor-group-container .title .tabs-container .tab,
.monaco-workbench.fullscreen .part.editor .content .one-editor-silo .container .title .tabs-container .tab {
  -webkit-app-region: no-drag;
}<|MERGE_RESOLUTION|>--- conflicted
+++ resolved
@@ -50,18 +50,13 @@
   width: 100%;
 }
 
-<<<<<<< HEAD
-.monaco-workbench .activitybar .content .monaco-action-bar .badge .badge-content {
-   right: 22px;
+.monaco-workbench.fullscreen .activitybar .content .monaco-action-bar .badge .badge-content {
+   right: 16px;
 }
 
-.monaco-workbench .activitybar {
-  -webkit-app-region: drag; /* Allow dragging on the wider activitybar */
-=======
 /* Allow dragging on the .activitybar */
 .monaco-workbench.fullscreen .activitybar {
   -webkit-app-region: drag;
->>>>>>> 5f1f1a6e
 }
 
 /* Still allow to click actions without dragging though */
